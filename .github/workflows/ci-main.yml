--- conflicted
+++ resolved
@@ -118,12 +118,8 @@
       - name: Setup authentik env
         uses: ./.github/actions/setup
         with:
-<<<<<<< HEAD
-          postgresql_tag: ${{ matrix.psql }}
+          postgresql_version: ${{ matrix.psql }}
           redis_config: ${{ matrix.redis }}
-=======
-          postgresql_version: ${{ matrix.psql }}
->>>>>>> f559d253
       - name: run unittest
         run: |
           poetry run make test
