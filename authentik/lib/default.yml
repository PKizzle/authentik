# update website/docs/installation/configuration.mdx
# This is the default configuration file
postgresql:
  host: localhost
  name: authentik
  user: authentik
  port: 5432
  password: "env://POSTGRES_PASSWORD"
  use_pgbouncer: false
  use_pgpool: false
  test:
    name: test_authentik

listen:
  listen_http: 0.0.0.0:9000
  listen_https: 0.0.0.0:9443
  listen_ldap: 0.0.0.0:3389
  listen_ldaps: 0.0.0.0:6636
  listen_radius: 0.0.0.0:1812
  listen_metrics: 0.0.0.0:9300
  listen_debug: 0.0.0.0:9900
  trusted_proxy_cidrs:
    - 127.0.0.0/8
    - 10.0.0.0/8
    - 172.16.0.0/12
    - 192.168.0.0/16
    - fe80::/10
    - ::1/128

redis:
<<<<<<< HEAD
  url: "redis://localhost:6379/0"
  # host: localhost
  # port: 6379
  # db: 0
  # username: ""
  # password: ""
  # tls: false
  # tls_reqs: "required"
=======
  host: localhost
  port: 6379
  db: 0
  username: ""
  password: ""
  tls: false
  tls_reqs: "none"
  tls_ca_cert: null
>>>>>>> 85594a11

# broker:
#   url: ""
#   transport_options: ""

cache:
  # url: ""
  timeout: 300
  timeout_flows: 300
  timeout_policies: 300
  timeout_reputation: 300

# channel:
#   url: ""

# result_backend:
#   url: ""
#   transport_options: ""

debug: false
remote_debug: false

log_level: info

session_storage: cache

error_reporting:
  enabled: false
  sentry_dsn: https://151ba72610234c4c97c5bcff4e1cffd8@authentik.error-reporting.a7k.io/4504163677503489
  environment: customer
  send_pii: false
  sample_rate: 0.1

# Global email settings
email:
  host: localhost
  port: 25
  username: ""
  password: ""
  use_tls: false
  use_ssl: false
  timeout: 10
  from: authentik@localhost
  template_dir: /templates

throttle:
  providers:
    oauth2:
      device: 20/hour
  default: 1000/second

outposts:
  # Placeholders:
  # %(type)s: Outpost type; proxy, ldap, etc
  # %(version)s: Current version; 2021.4.1
  # %(build_hash)s: Build hash if you're running a beta version
  container_image_base: ghcr.io/goauthentik/%(type)s:%(version)s
  discover: true
  disable_embedded_outpost: false

ldap:
  task_timeout_hours: 2
  page_size: 50
  tls:
    ciphers: null

reputation:
  expiry: 86400

cookie_domain: null
disable_update_check: false
disable_startup_analytics: false
events:
  context_processors:
    geoip: "/geoip/GeoLite2-City.mmdb"
    asn: "/geoip/GeoLite2-ASN.mmdb"

cert_discovery_dir: /certs

tenants:
  enabled: false
  api_key: ""

blueprints_dir: /blueprints

web:
  # No default here as it's set dynamically
  # workers: 2
  threads: 4

worker:
  concurrency: 2

storage:
  media:
    backend: file # or s3
    file:
      path: ./media
    s3:
      # How to talk to s3
      # region: "us-east-1"
      # use_ssl: True
      # endpoint: "https://s3.us-east-1.amazonaws.com"
      # access_key: ""
      # secret_key: ""
      # bucket_name: "authentik-media"
      # How to render file URLs
      # custom_domain: null
      secure_urls: True<|MERGE_RESOLUTION|>--- conflicted
+++ resolved
@@ -28,7 +28,6 @@
     - ::1/128
 
 redis:
-<<<<<<< HEAD
   url: "redis://localhost:6379/0"
   # host: localhost
   # port: 6379
@@ -37,16 +36,7 @@
   # password: ""
   # tls: false
   # tls_reqs: "required"
-=======
-  host: localhost
-  port: 6379
-  db: 0
-  username: ""
-  password: ""
-  tls: false
-  tls_reqs: "none"
-  tls_ca_cert: null
->>>>>>> 85594a11
+  # tls_ca_cert: null
 
 # broker:
 #   url: ""
