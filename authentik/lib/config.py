"""authentik core config loader"""

import base64
import json
import os
from collections.abc import Mapping
from contextlib import contextmanager
from dataclasses import dataclass, field
from enum import Enum
from glob import glob
from json import JSONEncoder, dumps, loads
from json.decoder import JSONDecodeError
from pathlib import Path
from string import Template
from sys import argv, stderr
from time import time
from typing import Any
<<<<<<< HEAD
from urllib.parse import quote_plus, urlencode, urlparse
=======
from urllib.parse import quote_plus, urlparse
>>>>>>> 85594a11

import yaml
from django.conf import ImproperlyConfigured

SEARCH_PATHS = ["authentik/lib/default.yml", "/etc/authentik/config.yml", ""] + glob(
    "/etc/authentik/config.d/*.yml", recursive=True
)
ENV_PREFIX = "AUTHENTIK"
ENVIRONMENT = os.getenv(f"{ENV_PREFIX}_ENV", "local")

REDIS_ENV_KEYS = [
    f"{ENV_PREFIX}_REDIS__HOST",
    f"{ENV_PREFIX}_REDIS__PORT",
    f"{ENV_PREFIX}_REDIS__DB",
    f"{ENV_PREFIX}_REDIS__USERNAME",
    f"{ENV_PREFIX}_REDIS__PASSWORD",
    f"{ENV_PREFIX}_REDIS__TLS",
    f"{ENV_PREFIX}_REDIS__TLS_REQS",
]

# Old key -> new key
DEPRECATIONS = {
    "geoip": "events.context_processors.geoip",
    "redis.broker_url": "broker.url",
    "redis.broker_transport_options": "broker.transport_options",
    "redis.cache_timeout": "cache.timeout",
    "redis.cache_timeout_flows": "cache.timeout_flows",
    "redis.cache_timeout_policies": "cache.timeout_policies",
    "redis.cache_timeout_reputation": "cache.timeout_reputation",
}


def get_path_from_dict(root: dict, path: str, sep=".", default=None) -> Any:
    """Recursively walk through `root`, checking each part of `path` separated by `sep`.
    If at any point a dict does not exist, return default"""
    for comp in path.split(sep):
        if root and comp in root:
            root = root.get(comp)
        else:
            return default
    return root


def set_path_in_dict(root: dict, path: str, value: Any, sep="."):
    """Recursively walk through `root`, checking each part of `path` separated by `sep`
    and setting the last value to `value`"""
    # Walk each component of the path
    path_parts = path.split(sep)
    for comp in path_parts[:-1]:
        if comp not in root:
            root[comp] = {}
        root = root.get(comp, {})
    root[path_parts[-1]] = value


@dataclass(slots=True)
class Attr:
    """Single configuration attribute"""

    class Source(Enum):
        """Sources a configuration attribute can come from, determines what should be done with
        Attr.source (and if it's set at all)"""

        UNSPECIFIED = "unspecified"
        ENV = "env"
        CONFIG_FILE = "config_file"
        URI = "uri"

    value: Any

    source_type: Source = field(default=Source.UNSPECIFIED)

    # depending on source_type, might contain the environment variable or the path
    # to the config file containing this change or the file containing this value
    source: str | None = field(default=None)

    def __post_init__(self):
        if isinstance(self.value, Attr):
            raise RuntimeError(f"config Attr with nested Attr for source {self.source}")


class AttrEncoder(JSONEncoder):
    """JSON encoder that can deal with `Attr` classes"""

    def default(self, o: Any) -> Any:
        if isinstance(o, Attr):
            return o.value
        return super().default(o)


class UNSET:
    """Used to test whether configuration key has not been set."""


class ConfigLoader:
    """Search through SEARCH_PATHS and load configuration. Environment variables starting with
    `ENV_PREFIX` are also applied.

    A variable like AUTHENTIK_POSTGRESQL__HOST would translate to postgresql.host"""

    deprecations: dict[tuple[str, str], str] = {}

    def __init__(self, **kwargs):
        super().__init__()
        self.__config = {}
        base_dir = Path(__file__).parent.joinpath(Path("../..")).resolve()
        for _path in SEARCH_PATHS:
            path = Path(_path)
            # Check if path is relative, and if so join with base_dir
            if not path.is_absolute():
                path = base_dir / path
            if path.is_file() and path.exists():
                # Path is an existing file, so we just read it and update our config with it
                self.update_from_file(path)
            elif path.is_dir() and path.exists():
                # Path is an existing dir, so we try to read the env config from it
                env_paths = [
                    path / Path(ENVIRONMENT + ".yml"),
                    path / Path(ENVIRONMENT + ".env.yml"),
                    path / Path(ENVIRONMENT + ".yaml"),
                    path / Path(ENVIRONMENT + ".env.yaml"),
                ]
                for env_file in env_paths:
                    if env_file.is_file() and env_file.exists():
                        # Update config with env file
                        self.update_from_file(env_file)
        self.update_from_env()
        self.update(self.__config, kwargs)
        self.deprecations = self.check_deprecations()
        self.update_redis_url()

    def _deprecated_redis_config_set(self) -> bool:
        host_set = self.get("redis.host", UNSET) is not UNSET
        port_set = self.get("redis.port", UNSET) is not UNSET
        tls_set = self.get_bool("redis.tls", False)
        tls_reqs_set = self.get("redis.tls_reqs", UNSET) is not UNSET
        db_set = self.get("redis.db", UNSET) is not UNSET
        username_set = self.get("redis.username", UNSET) is not UNSET
        password_set = self.get("redis.password", UNSET) is not UNSET
        return (
            host_set
            or port_set
            or tls_set
            or tls_reqs_set
            or db_set
            or username_set
            or password_set
        )

    # pylint: disable=too-many-statements
    def update_redis_url(self):
        """Build Redis URL using default values or replace placeholders with other env vars"""

        redis_url = "redis"
        redis_url_query = {}
        redis_host = "localhost"
        redis_port = 6379
        redis_db = 0

        # To make it easier for users to switch over to new Redis URL based config
        # allow old style config for now
        if (
            self._deprecated_redis_config_set()
            and self.get("redis.url") == "redis://localhost:6379/0"
        ):
            self.log(
                "warning",
                "Other Redis environment variables have been deprecated "
                "in favor of 'AUTHENTIK_REDIS__URL'! "
                "Please update your configuration.",
            )
            if self.get("redis.host", UNSET) is not UNSET:
                redis_host = self.get("redis.host")
            if self.get("redis.port", UNSET) is not UNSET:
                redis_port = int(self.get("redis.port"))
            redis_addr = f"{redis_host}:{redis_port}"
            if self.get_bool("redis.tls", False):
                redis_url = "rediss"
            if self.get("redis.tls_reqs", UNSET) is not UNSET:
                redis_tls_reqs = self.get("redis.tls_reqs")
                match redis_tls_reqs.lower():
                    case "none":
                        redis_url_query.pop("skipverify", None)
                        redis_url_query["insecureskipverify"] = "true"
                    case "optional":
                        redis_url_query.pop("insecureskipverify", None)
                        redis_url_query["skipverify"] = "true"
                    case "required":
                        pass
                    case _:
                        self.log(
                            "warning",
                            f"Unsupported Redis TLS requirements option '{redis_tls_reqs}'! "
                            "Using default option 'required'.",
                        )
            if self.get("redis.db", UNSET) is not UNSET:
                redis_db = int(self.get("redis.db"))
            if self.get("redis.username", UNSET) is not UNSET:
                redis_url_query["username"] = self.get("redis.username")
            if self.get("redis.password", UNSET) is not UNSET:
                redis_url_query["password"] = self.get("redis.password")
            redis_url += f"://{redis_addr}"
            if redis_db is not None:
                redis_url += f"/{redis_db}"
            # Sort query in order to have similar tests between Go and Python implementation
            redis_url_query = urlencode(dict(sorted(redis_url_query.items())))
            if redis_url_query != "":
                redis_url += f"?{redis_url_query}"
            self.set("redis.url", redis_url)
        else:
            env = {k: quote_plus(v) for k, v in os.environ.items() if k in REDIS_ENV_KEYS}
            self.set("redis.url", Template(self.get("redis.url", UNSET)).substitute(env))

    def check_deprecations(self) -> dict[str, str]:
        """Warn if any deprecated configuration options are used"""

        def _pop_deprecated_key(current_obj, dot_parts, index):
            """Recursive function to remove deprecated keys in configuration"""
            dot_part = dot_parts[index]
            if index == len(dot_parts) - 1:
                return current_obj.pop(dot_part)
            value = _pop_deprecated_key(current_obj[dot_part], dot_parts, index + 1)
            if not current_obj[dot_part]:
                current_obj.pop(dot_part)
            return value

        deprecation_replacements = {}
        for deprecation, replacement in DEPRECATIONS.items():
            if self.get(deprecation, default=UNSET) is UNSET:
                continue
            message = (
                f"'{deprecation}' has been deprecated in favor of '{replacement}'! "
                + "Please update your configuration."
            )
            self.log(
                "warning",
                message,
            )
            deprecation_replacements[(deprecation, replacement)] = message

            deprecated_attr = _pop_deprecated_key(self.__config, deprecation.split("."), 0)
            self.set(replacement, deprecated_attr)
        return deprecation_replacements

    def log(self, level: str, message: str, **kwargs):
        """Custom Log method, we want to ensure ConfigLoader always logs JSON even when
        'structlog' or 'logging' hasn't been configured yet."""
        output = {
            "event": message,
            "level": level,
            "logger": self.__class__.__module__,
            "timestamp": time(),
        }
        output.update(kwargs)
        print(dumps(output), file=stderr)

    def update(self, root: dict[str, Any], updatee: dict[str, Any]) -> dict[str, Any]:
        """Recursively update dictionary"""
        for key, raw_value in updatee.items():
            if isinstance(raw_value, Mapping):
                root[key] = self.update(root.get(key, {}), raw_value)
            else:
                if isinstance(raw_value, str):
                    value = self.parse_uri(raw_value)
                elif isinstance(raw_value, Attr) and isinstance(raw_value.value, str):
                    value = self.parse_uri(raw_value.value)
                elif not isinstance(raw_value, Attr):
                    value = Attr(raw_value)
                else:
                    value = raw_value
                root[key] = value
        return root

    def refresh(self, key: str, default=None, sep=".") -> Any:
        """Update a single value"""
        attr: Attr = get_path_from_dict(self.raw, key, sep=sep, default=Attr(default))
        if attr.source_type != Attr.Source.URI:
            return attr.value
        attr.value = self.parse_uri(attr.source).value
        return attr.value

    def parse_uri(self, value: str) -> Attr:
        """Parse string values which start with a URI"""
        url = urlparse(value)
        parsed_value = value
        if url.scheme == "env":
            parsed_value = os.getenv(url.netloc, url.query)
        if url.scheme == "file":
            try:
                with open(url.path, encoding="utf8") as _file:
                    parsed_value = _file.read().strip()
            except OSError as exc:
                self.log("error", f"Failed to read config value from {url.path}: {exc}")
                parsed_value = url.query
        return Attr(parsed_value, Attr.Source.URI, value)

    def update_from_file(self, path: Path):
        """Update config from file contents"""
        try:
            with open(path, encoding="utf8") as file:
                try:
                    self.update(self.__config, yaml.safe_load(file))
                    self.log("debug", "Loaded config", file=str(path))
                except yaml.YAMLError as exc:
                    raise ImproperlyConfigured from exc
        except PermissionError as exc:
            self.log(
                "warning",
                "Permission denied while reading file",
                path=path,
                error=str(exc),
            )

    def update_from_dict(self, update: dict):
        """Update config from dict"""
        self.__config.update(update)

    def update_from_env(self):
        """Check environment variables"""
        outer = {}
        idx = 0
        for key, value in os.environ.items():
            if not key.startswith(ENV_PREFIX):
                continue
            relative_key = key.replace(f"{ENV_PREFIX}_", "", 1).replace("__", ".").lower()
            # Check if the value is json, and try to load it
            try:
                value = loads(value)  # noqa: PLW2901
            except JSONDecodeError:
                pass
            attr_value = Attr(value, Attr.Source.ENV, relative_key)
            set_path_in_dict(outer, relative_key, attr_value)
            idx += 1
        if idx > 0:
            self.log("debug", "Loaded environment variables", count=idx)
            self.update(self.__config, outer)

    @contextmanager
    def patch(self, path: str, value: Any):
        """Context manager for unittests to patch a value"""
        original_value = self.get(path)
        self.set(path, value)
        try:
            yield
        finally:
            self.set(path, original_value)

    @property
    def raw(self) -> dict:
        """Get raw config dictionary"""
        return self.__config

    def get(self, path: str, default=None, sep=".") -> Any:
        """Access attribute by using yaml path"""
        # Walk sub_dicts before parsing path
        root = self.raw
        # Walk each component of the path
        attr: Attr = get_path_from_dict(root, path, sep=sep, default=Attr(default))
        return attr.value

    def get_int(self, path: str, default=0) -> int:
        """Wrapper for get that converts value into int"""
        try:
            return int(self.get(path, default))
        except ValueError as exc:
            self.log("warning", "Failed to parse config as int", path=path, exc=str(exc))
            return default

    def get_bool(self, path: str, default=False) -> bool:
        """Wrapper for get that converts value into boolean"""
        return str(self.get(path, default)).lower() == "true"

    def get_dict_from_b64_json(self, path: str, default=None) -> dict:
        """Wrapper for get that converts value from Base64 encoded string into dictionary"""
        config_value = self.get(path)
        if config_value is None:
            return {}
        try:
            b64decoded_str = base64.b64decode(config_value).decode("utf-8")
            b64decoded_str = b64decoded_str.strip().lstrip("{").rstrip("}")
            b64decoded_str = "{" + b64decoded_str + "}"
            return json.loads(b64decoded_str)
        except (JSONDecodeError, TypeError, ValueError) as exc:
            self.log(
                "warning",
                f"Ignored invalid configuration for '{path}' due to exception: {str(exc)}",
            )
            return default if isinstance(default, dict) else {}

    def set(self, path: str, value: Any, sep="."):
        """Set value using same syntax as get()"""
        if not isinstance(value, Attr):
            value = Attr(value)
        set_path_in_dict(self.raw, path, value, sep=sep)


CONFIG = ConfigLoader()


def redis_url(db: int) -> str:
    """Helper to create a Redis URL for a specific database"""
    _redis_protocol_prefix = "redis://"
    _redis_tls_requirements = ""
    if CONFIG.get_bool("redis.tls", False):
        _redis_protocol_prefix = "rediss://"
        _redis_tls_requirements = f"?ssl_cert_reqs={CONFIG.get('redis.tls_reqs')}"
        if _redis_ca := CONFIG.get("redis.tls_ca_cert", None):
            _redis_tls_requirements += f"&ssl_ca_certs={_redis_ca}"
    _redis_url = (
        f"{_redis_protocol_prefix}"
        f"{quote_plus(CONFIG.get('redis.username'))}:"
        f"{quote_plus(CONFIG.get('redis.password'))}@"
        f"{quote_plus(CONFIG.get('redis.host'))}:"
        f"{CONFIG.get_int('redis.port')}"
        f"/{db}{_redis_tls_requirements}"
    )
    return _redis_url


if __name__ == "__main__":
    if len(argv) < 2:  # noqa: PLR2004
        print(dumps(CONFIG.raw, indent=4, cls=AttrEncoder))
    else:
        print(CONFIG.get(argv[1]))<|MERGE_RESOLUTION|>--- conflicted
+++ resolved
@@ -15,11 +15,7 @@
 from sys import argv, stderr
 from time import time
 from typing import Any
-<<<<<<< HEAD
 from urllib.parse import quote_plus, urlencode, urlparse
-=======
-from urllib.parse import quote_plus, urlparse
->>>>>>> 85594a11
 
 import yaml
 from django.conf import ImproperlyConfigured
