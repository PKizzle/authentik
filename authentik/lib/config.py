--- conflicted
+++ resolved
@@ -14,13 +14,8 @@
 from string import Template
 from sys import argv, stderr
 from time import time
-<<<<<<< HEAD
 from typing import Any, Optional
 from urllib.parse import quote_plus, urlencode, urlparse
-=======
-from typing import Any
-from urllib.parse import urlparse
->>>>>>> ed39123f
 
 import yaml
 from django.conf import ImproperlyConfigured
