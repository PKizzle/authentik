"""authentik core config loader"""
import base64
import json
import os
from collections.abc import Mapping
from contextlib import contextmanager
from dataclasses import dataclass, field
from enum import Enum
from glob import glob
from json import JSONEncoder, dumps, loads
from json.decoder import JSONDecodeError
from pathlib import Path
from string import Template
from sys import argv, stderr
from time import time
from typing import Any, Optional
from urllib.parse import quote_plus, urlencode, urlparse

import yaml
from django.conf import ImproperlyConfigured

SEARCH_PATHS = ["authentik/lib/default.yml", "/etc/authentik/config.yml", ""] + glob(
    "/etc/authentik/config.d/*.yml", recursive=True
)
ENV_PREFIX = "AUTHENTIK"
ENVIRONMENT = os.getenv(f"{ENV_PREFIX}_ENV", "local")

REDIS_ENV_KEYS = [
    f"{ENV_PREFIX}_REDIS__HOST",
    f"{ENV_PREFIX}_REDIS__PORT",
    f"{ENV_PREFIX}_REDIS__DB",
    f"{ENV_PREFIX}_REDIS__USERNAME",
    f"{ENV_PREFIX}_REDIS__PASSWORD",
    f"{ENV_PREFIX}_REDIS__TLS",
    f"{ENV_PREFIX}_REDIS__TLS_REQS",
]

DEPRECATIONS = {
    "geoip": "events.context_processors.geoip",
    "redis.broker_url": "broker.url",
    "redis.broker_transport_options": "broker.transport_options",
    "redis.cache_timeout": "cache.timeout",
    "redis.cache_timeout_flows": "cache.timeout_flows",
    "redis.cache_timeout_policies": "cache.timeout_policies",
    "redis.cache_timeout_reputation": "cache.timeout_reputation",
}


def get_path_from_dict(root: dict, path: str, sep=".", default=None) -> Any:
    """Recursively walk through `root`, checking each part of `path` separated by `sep`.
    If at any point a dict does not exist, return default"""
    for comp in path.split(sep):
        if root and comp in root:
            root = root.get(comp)
        else:
            return default
    return root


def set_path_in_dict(root: dict, path: str, value: Any, sep="."):
    """Recursively walk through `root`, checking each part of `path` separated by `sep`
    and setting the last value to `value`"""
    # Walk each component of the path
    path_parts = path.split(sep)
    for comp in path_parts[:-1]:
        if comp not in root:
            root[comp] = {}
        root = root.get(comp, {})
    root[path_parts[-1]] = value


@dataclass(slots=True)
class Attr:
    """Single configuration attribute"""

    class Source(Enum):
        """Sources a configuration attribute can come from, determines what should be done with
        Attr.source (and if it's set at all)"""

        UNSPECIFIED = "unspecified"
        ENV = "env"
        CONFIG_FILE = "config_file"
        URI = "uri"

    value: Any

    source_type: Source = field(default=Source.UNSPECIFIED)

    # depending on source_type, might contain the environment variable or the path
    # to the config file containing this change or the file containing this value
    source: Optional[str] = field(default=None)

    def __post_init__(self):
        if isinstance(self.value, Attr):
            raise RuntimeError(f"config Attr with nested Attr for source {self.source}")


class AttrEncoder(JSONEncoder):
    """JSON encoder that can deal with `Attr` classes"""

    def default(self, o: Any) -> Any:
        if isinstance(o, Attr):
            return o.value
        return super().default(o)


class UNSET:
    """Used to test whether configuration key has not been set."""


class ConfigLoader:
    """Search through SEARCH_PATHS and load configuration. Environment variables starting with
    `ENV_PREFIX` are also applied.

    A variable like AUTHENTIK_POSTGRESQL__HOST would translate to postgresql.host"""

    deprecations: dict[tuple[str, str], str] = {}

    def __init__(self, **kwargs):
        super().__init__()
        self.__config = {}
        base_dir = Path(__file__).parent.joinpath(Path("../..")).resolve()
        for _path in SEARCH_PATHS:
            path = Path(_path)
            # Check if path is relative, and if so join with base_dir
            if not path.is_absolute():
                path = base_dir / path
            if path.is_file() and path.exists():
                # Path is an existing file, so we just read it and update our config with it
                self.update_from_file(path)
            elif path.is_dir() and path.exists():
                # Path is an existing dir, so we try to read the env config from it
                env_paths = [
                    path / Path(ENVIRONMENT + ".yml"),
                    path / Path(ENVIRONMENT + ".env.yml"),
                    path / Path(ENVIRONMENT + ".yaml"),
                    path / Path(ENVIRONMENT + ".env.yaml"),
                ]
                for env_file in env_paths:
                    if env_file.is_file() and env_file.exists():
                        # Update config with env file
                        self.update_from_file(env_file)
        self.update_from_env()
        self.update(self.__config, kwargs)
<<<<<<< HEAD
        self.check_deprecations()
        self.update_redis_url()

    def _deprecated_redis_config_set(self) -> bool:
        host_set = self.get("redis.host", UNSET) is not UNSET
        port_set = self.get("redis.port", UNSET) is not UNSET
        tls_set = self.get_bool("redis.tls", False)
        tls_reqs_set = self.get("redis.tls_reqs", UNSET) is not UNSET
        db_set = self.get("redis.db", UNSET) is not UNSET
        username_set = self.get("redis.username", UNSET) is not UNSET
        password_set = self.get("redis.password", UNSET) is not UNSET
        return (
            host_set
            or port_set
            or tls_set
            or tls_reqs_set
            or db_set
            or username_set
            or password_set
        )

    # pylint: disable=too-many-statements
    def update_redis_url(self):
        """Build Redis URL using default values or replace placeholders with other env vars"""

        redis_url = "redis"
        redis_url_query = {}
        redis_host = "localhost"
        redis_port = 6379
        redis_db = 0

        # To make it easier for users to switch over to new Redis URL based config
        # allow old style config for now
        if (
            self._deprecated_redis_config_set()
            and self.get("redis.url") == "redis://localhost:6379/0"
        ):
            self.log(
                "warning",
                "Other Redis environment variables have been deprecated "
                "in favor of 'AUTHENTIK_REDIS__URL'! "
                "Please update your configuration.",
            )
            if self.get("redis.host", UNSET) is not UNSET:
                redis_host = self.get("redis.host")
            if self.get("redis.port", UNSET) is not UNSET:
                redis_port = int(self.get("redis.port"))
            redis_addr = f"{redis_host}:{redis_port}"
            if self.get_bool("redis.tls", False):
                redis_url = "rediss"
            if self.get("redis.tls_reqs", UNSET) is not UNSET:
                redis_tls_reqs = self.get("redis.tls_reqs")
                match redis_tls_reqs.lower():
                    case "none":
                        redis_url_query.pop("skipverify", None)
                        redis_url_query["insecureskipverify"] = "true"
                    case "optional":
                        redis_url_query.pop("insecureskipverify", None)
                        redis_url_query["skipverify"] = "true"
                    case "required":
                        pass
                    case _:
                        self.log(
                            "warning",
                            f"Unsupported Redis TLS requirements option '{redis_tls_reqs}'! "
                            "Using default option 'required'.",
                        )
            if self.get("redis.db", UNSET) is not UNSET:
                redis_db = int(self.get("redis.db"))
            if self.get("redis.username", UNSET) is not UNSET:
                redis_url_query["username"] = self.get("redis.username")
            if self.get("redis.password", UNSET) is not UNSET:
                redis_url_query["password"] = self.get("redis.password")
            redis_url += f"://{redis_addr}"
            if redis_db is not None:
                redis_url += f"/{redis_db}"
            # Sort query in order to have similar tests between Go and Python implementation
            redis_url_query = urlencode(dict(sorted(redis_url_query.items())))
            if redis_url_query != "":
                redis_url += f"?{redis_url_query}"
            self.set("redis.url", redis_url)
        else:
            env = {k: quote_plus(v) for k, v in os.environ.items() if k in REDIS_ENV_KEYS}
            self.set("redis.url", Template(self.get("redis.url", UNSET)).substitute(env))
=======
        self.deprecations = self.check_deprecations()
>>>>>>> 7f70a862

    def check_deprecations(self) -> dict[str, str]:
        """Warn if any deprecated configuration options are used"""

        def _pop_deprecated_key(current_obj, dot_parts, index):
            """Recursive function to remove deprecated keys in configuration"""
            dot_part = dot_parts[index]
            if index == len(dot_parts) - 1:
                return current_obj.pop(dot_part)
            value = _pop_deprecated_key(current_obj[dot_part], dot_parts, index + 1)
            if not current_obj[dot_part]:
                current_obj.pop(dot_part)
            return value

        deprecation_replacements = {}
        for deprecation, replacement in DEPRECATIONS.items():
            if self.get(deprecation, default=UNSET) is UNSET:
                continue
            message = (
                f"'{deprecation}' has been deprecated in favor of '{replacement}'! "
                + "Please update your configuration."
            )
            self.log(
                "warning",
                message,
            )
            deprecation_replacements[(deprecation, replacement)] = message

            deprecated_attr = _pop_deprecated_key(self.__config, deprecation.split("."), 0)
            self.set(replacement, deprecated_attr)
        return deprecation_replacements

    def log(self, level: str, message: str, **kwargs):
        """Custom Log method, we want to ensure ConfigLoader always logs JSON even when
        'structlog' or 'logging' hasn't been configured yet."""
        output = {
            "event": message,
            "level": level,
            "logger": self.__class__.__module__,
            "timestamp": time(),
        }
        output.update(kwargs)
        print(dumps(output), file=stderr)

    def update(self, root: dict[str, Any], updatee: dict[str, Any]) -> dict[str, Any]:
        """Recursively update dictionary"""
        for key, value in updatee.items():
            if isinstance(value, Mapping):
                root[key] = self.update(root.get(key, {}), value)
            else:
                if isinstance(value, str):
                    value = self.parse_uri(value)
                elif isinstance(value, Attr) and isinstance(value.value, str):
                    value = self.parse_uri(value.value)
                elif not isinstance(value, Attr):
                    value = Attr(value)
                root[key] = value
        return root

    def refresh(self, key: str):
        """Update a single value"""
        attr: Attr = get_path_from_dict(self.raw, key)
        if attr.source_type != Attr.Source.URI:
            return
        attr.value = self.parse_uri(attr.source).value

    def parse_uri(self, value: str) -> Attr:
        """Parse string values which start with a URI"""
        url = urlparse(value)
        parsed_value = value
        if url.scheme == "env":
            parsed_value = os.getenv(url.netloc, url.query)
        if url.scheme == "file":
            try:
                with open(url.path, "r", encoding="utf8") as _file:
                    parsed_value = _file.read().strip()
            except OSError as exc:
                self.log("error", f"Failed to read config value from {url.path}: {exc}")
                parsed_value = url.query
        return Attr(parsed_value, Attr.Source.URI, value)

    def update_from_file(self, path: Path):
        """Update config from file contents"""
        try:
            with open(path, encoding="utf8") as file:
                try:
                    self.update(self.__config, yaml.safe_load(file))
                    self.log("debug", "Loaded config", file=str(path))
                except yaml.YAMLError as exc:
                    raise ImproperlyConfigured from exc
        except PermissionError as exc:
            self.log(
                "warning",
                "Permission denied while reading file",
                path=path,
                error=str(exc),
            )

    def update_from_dict(self, update: dict):
        """Update config from dict"""
        self.__config.update(update)

    def update_from_env(self):
        """Check environment variables"""
        outer = {}
        idx = 0
        for key, value in os.environ.items():
            if not key.startswith(ENV_PREFIX):
                continue
            relative_key = key.replace(f"{ENV_PREFIX}_", "", 1).replace("__", ".").lower()
            # Check if the value is json, and try to load it
            try:
                value = loads(value)
            except JSONDecodeError:
                pass
            attr_value = Attr(value, Attr.Source.ENV, relative_key)
            set_path_in_dict(outer, relative_key, attr_value)
            idx += 1
        if idx > 0:
            self.log("debug", "Loaded environment variables", count=idx)
            self.update(self.__config, outer)

    @contextmanager
    def patch(self, path: str, value: Any):
        """Context manager for unittests to patch a value"""
        original_value = self.get(path)
        self.set(path, value)
        try:
            yield
        finally:
            self.set(path, original_value)

    @property
    def raw(self) -> dict:
        """Get raw config dictionary"""
        return self.__config

    def get(self, path: str, default=None, sep=".") -> Any:
        """Access attribute by using yaml path"""
        # Walk sub_dicts before parsing path
        root = self.raw
        # Walk each component of the path
        attr: Attr = get_path_from_dict(root, path, sep=sep, default=Attr(default))
        return attr.value

    def get_int(self, path: str, default=0) -> int:
        """Wrapper for get that converts value into int"""
        try:
            return int(self.get(path, default))
        except ValueError as exc:
            self.log("warning", "Failed to parse config as int", path=path, exc=str(exc))
            return default

    def get_bool(self, path: str, default=False) -> bool:
        """Wrapper for get that converts value into boolean"""
        return str(self.get(path, default)).lower() == "true"

    def get_dict_from_b64_json(self, path: str, default=None) -> dict:
        """Wrapper for get that converts value from Base64 encoded string into dictionary"""
        config_value = self.get(path)
        if config_value is None:
            return {}
        try:
            b64decoded_str = base64.b64decode(config_value).decode("utf-8")
            b64decoded_str = b64decoded_str.strip().lstrip("{").rstrip("}")
            b64decoded_str = "{" + b64decoded_str + "}"
            return json.loads(b64decoded_str)
        except (JSONDecodeError, TypeError, ValueError) as exc:
            self.log(
                "warning",
                f"Ignored invalid configuration for '{path}' due to exception: {str(exc)}",
            )
            return default if isinstance(default, dict) else {}

    def set(self, path: str, value: Any, sep="."):
        """Set value using same syntax as get()"""
        if not isinstance(value, Attr):
            value = Attr(value)
        set_path_in_dict(self.raw, path, value, sep=sep)


CONFIG = ConfigLoader()


if __name__ == "__main__":
    if len(argv) < 2:
        print(dumps(CONFIG.raw, indent=4, cls=AttrEncoder))
    else:
        print(CONFIG.get(argv[1]))<|MERGE_RESOLUTION|>--- conflicted
+++ resolved
@@ -142,8 +142,7 @@
                         self.update_from_file(env_file)
         self.update_from_env()
         self.update(self.__config, kwargs)
-<<<<<<< HEAD
-        self.check_deprecations()
+        self.deprecations = self.check_deprecations()
         self.update_redis_url()
 
     def _deprecated_redis_config_set(self) -> bool:
@@ -227,9 +226,6 @@
         else:
             env = {k: quote_plus(v) for k, v in os.environ.items() if k in REDIS_ENV_KEYS}
             self.set("redis.url", Template(self.get("redis.url", UNSET)).substitute(env))
-=======
-        self.deprecations = self.check_deprecations()
->>>>>>> 7f70a862
 
     def check_deprecations(self) -> dict[str, str]:
         """Warn if any deprecated configuration options are used"""
