--- conflicted
+++ resolved
@@ -12,11 +12,12 @@
 from rest_framework.fields import CharField, JSONField, SerializerMethodField
 from rest_framework.request import Request
 from rest_framework.response import Response
-<<<<<<< HEAD
-from rest_framework.serializers import BooleanField, ListSerializer, ModelSerializer
-=======
-from rest_framework.serializers import BooleanField, ModelSerializer, ValidationError
->>>>>>> 08cce2ca
+from rest_framework.serializers import (
+    BooleanField,
+    ListSerializer,
+    ModelSerializer,
+    ValidationError,
+)
 from rest_framework.viewsets import ModelViewSet
 
 from authentik.admin.api.metrics import CoordinateSerializer, get_events_per_1h
