--- conflicted
+++ resolved
@@ -73,25 +73,11 @@
         for label in test_labels:
             valid_label_found = False
             label_as_path = os.path.abspath(label)
-<<<<<<< HEAD
-=======
             # File path has been specified
->>>>>>> 3b8b307c
             if os.path.exists(label_as_path):
                 self.args.append(label_as_path)
                 valid_label_found = True
             else:
-<<<<<<< HEAD
-                path_pieces = label.split(".")
-                for i in range(-1, -3, -1):
-                    path = os.path.join(*path_pieces[:i]) + ".py"
-                    label_as_path = os.path.abspath(path)
-                    if os.path.exists(label_as_path):
-                        path_method = label_as_path + "::" + "::".join(path_pieces[i:])
-                        self.args.append(path_method)
-                        valid_label_found = True
-                        break
-=======
                 # Already correctly formatted test found (file_path::class::method)
                 if "::" in label:
                     self.args.append(label)
@@ -108,7 +94,6 @@
                             self.args.append(path_method)
                             valid_label_found = True
                             break
->>>>>>> 3b8b307c
 
             if not valid_label_found:
                 raise RuntimeError(
