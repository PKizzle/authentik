--- conflicted
+++ resolved
@@ -184,7 +184,6 @@
     },
 }
 
-<<<<<<< HEAD
 CACHES = {
     "default": {
         "BACKEND": CONFIG.y("cache.backend", "django_redis.cache.RedisCache"),
@@ -193,25 +192,6 @@
         "OPTIONS": {
             "CLIENT_CLASS": "authentik.root.redis_middleware_django.CustomClient",
         },
-=======
-_redis_protocol_prefix = "redis://"
-_redis_celery_tls_requirements = ""
-if CONFIG.get_bool("redis.tls", False):
-    _redis_protocol_prefix = "rediss://"
-    _redis_celery_tls_requirements = f"?ssl_cert_reqs={CONFIG.get('redis.tls_reqs')}"
-_redis_url = (
-    f"{_redis_protocol_prefix}:"
-    f"{quote_plus(CONFIG.get('redis.password'))}@{quote_plus(CONFIG.get('redis.host'))}:"
-    f"{int(CONFIG.get('redis.port'))}"
-)
-
-CACHES = {
-    "default": {
-        "BACKEND": "django_redis.cache.RedisCache",
-        "LOCATION": f"{_redis_url}/{CONFIG.get('redis.db')}",
-        "TIMEOUT": int(CONFIG.get("redis.cache_timeout", 300)),
-        "OPTIONS": {"CLIENT_CLASS": "django_redis.client.DefaultClient"},
->>>>>>> 2ac7eb6f
         "KEY_PREFIX": "authentik_cache",
     }
 }
@@ -272,11 +252,7 @@
         "BACKEND": CONFIG.y("channel.backend")
         or "authentik.root.redis_middleware_channels.CustomChannelLayer",
         "CONFIG": {
-<<<<<<< HEAD
             "url": CONFIG.y("channel.url") or CONFIG.y("redis.url"),
-=======
-            "hosts": [f"{_redis_url}/{CONFIG.get('redis.db')}"],
->>>>>>> 2ac7eb6f
             "prefix": "authentik_channels",
         },
     },
@@ -366,13 +342,8 @@
     },
     "task_create_missing_queues": True,
     "task_default_queue": "authentik",
-<<<<<<< HEAD
     "broker_url": CONFIG.y("broker.url") or CONFIG.y("redis.url"),
     "result_backend": CONFIG.y("result_backend.url") or CONFIG.y("redis.url"),
-=======
-    "broker_url": f"{_redis_url}/{CONFIG.get('redis.db')}{_redis_celery_tls_requirements}",
-    "result_backend": f"{_redis_url}/{CONFIG.get('redis.db')}{_redis_celery_tls_requirements}",
->>>>>>> 2ac7eb6f
 }
 
 # Sentry integration
