<<<<<<< HEAD
"""Dynamically set SameSite depending on the upstream connection being TLS or not"""
=======
"""Dynamically set SameSite depending if the upstream connection is TLS or not"""

>>>>>>> fbf06069
from hashlib import sha512
from time import time
from timeit import default_timer
from typing import Any, Callable, Optional

from django.conf import settings
from django.contrib.sessions.backends.base import UpdateError
from django.contrib.sessions.exceptions import SessionInterrupted
from django.contrib.sessions.middleware import SessionMiddleware as UpstreamSessionMiddleware
from django.http.request import HttpRequest
from django.http.response import HttpResponse
from django.middleware.csrf import CSRF_SESSION_KEY
from django.middleware.csrf import CsrfViewMiddleware as UpstreamCsrfViewMiddleware
from django.utils.cache import patch_vary_headers
from django.utils.http import http_date
from jwt import PyJWTError, decode, encode
from sentry_sdk.hub import Hub
from structlog.stdlib import get_logger

from authentik.core.models import Token, TokenIntents, User, UserTypes

LOGGER = get_logger("authentik.asgi")
ACR_AUTHENTIK_SESSION = "goauthentik.io/core/default"
SIGNING_HASH = sha512(settings.SECRET_KEY.encode()).hexdigest()


class SessionMiddleware(UpstreamSessionMiddleware):
    """Dynamically set SameSite depending on the upstream connection being TLS or not"""

    @staticmethod
    def is_secure(request: HttpRequest) -> bool:
        """Check if request is TLS'd or localhost"""
        if request.is_secure():
            return True
        host, _, _ = request.get_host().partition(":")
        if host == "localhost" and settings.DEBUG:
            # Since go does not consider localhost with http a secure origin
            # we can't set the secure flag.
            user_agent = request.META.get("HTTP_USER_AGENT", "")
            if user_agent.startswith("goauthentik.io/outpost/") or "safari" in user_agent.lower():
                return False
            return True
        return False

    @staticmethod
    def decode_session_key(key: str) -> str:
        """Decode raw session cookie, and parse JWT"""
        # We need to support the standard django format of just a session key
        # for testing setups, where the session is directly set
        session_key = key if settings.TEST else None
        try:
            session_payload = decode(key, SIGNING_HASH, algorithms=["HS256"])
            session_key = session_payload["sid"]
        except (KeyError, PyJWTError):
            pass
        return session_key

    def process_request(self, request: HttpRequest):
        raw_session = request.COOKIES.get(settings.SESSION_COOKIE_NAME)
        session_key = SessionMiddleware.decode_session_key(raw_session)
        request.session = self.SessionStore(session_key)

    def process_response(self, request: HttpRequest, response: HttpResponse) -> HttpResponse:
        """
        If request.session was modified, or if the configuration is to save the
        session every time, save the changes and set a session cookie or delete
        the session cookie if the session has been emptied.
        """
        try:
            accessed = request.session.accessed
            modified = request.session.modified
            empty = request.session.is_empty()
        except AttributeError:
            return response
        # Set SameSite based on whether or not the request is secure
        secure = SessionMiddleware.is_secure(request)
        same_site = "None" if secure else "Lax"
        # First check if we need to delete this cookie.
        # The session should be deleted only if the session is entirely empty.
        if settings.SESSION_COOKIE_NAME in request.COOKIES and empty:
            response.delete_cookie(
                settings.SESSION_COOKIE_NAME,
                path=settings.SESSION_COOKIE_PATH,
                domain=settings.SESSION_COOKIE_DOMAIN,
                samesite=same_site,
            )
            patch_vary_headers(response, ("Cookie",))
        else:
            if accessed:
                patch_vary_headers(response, ("Cookie",))
            if (modified or settings.SESSION_SAVE_EVERY_REQUEST) and not empty:
                if request.session.get_expire_at_browser_close():
                    max_age = None
                    expires = None
                else:
                    max_age = request.session.get_expiry_age()
                    expires_time = time() + max_age
                    expires = http_date(expires_time)
                # Save the session data and refresh the client cookie.
                # Skip session save for 500 responses, refs #3881.
                if response.status_code != 500:
                    try:
                        request.session.save()
                    except UpdateError:
                        raise SessionInterrupted(
                            "The request's session was deleted before the "
                            "request completed. The user may have logged "
                            "out in a concurrent request, for example."
                        )
                    payload = {
                        "sid": request.session.session_key,
                        "iss": "authentik",
                        "sub": "anonymous",
                        "authenticated": request.user.is_authenticated,
                        "acr": ACR_AUTHENTIK_SESSION,
                    }
                    if request.user.is_authenticated:
                        payload["sub"] = request.user.uid
                    value = encode(payload=payload, key=SIGNING_HASH)
                    if settings.TEST:
                        value = request.session.session_key
                    response.set_cookie(
                        settings.SESSION_COOKIE_NAME,
                        value,
                        max_age=max_age,
                        expires=expires,
                        domain=settings.SESSION_COOKIE_DOMAIN,
                        path=settings.SESSION_COOKIE_PATH,
                        secure=secure,
                        httponly=settings.SESSION_COOKIE_HTTPONLY or None,
                        samesite=same_site,
                    )
        return response


class CsrfViewMiddleware(UpstreamCsrfViewMiddleware):
    """Dynamically set secure depending if the upstream connection is TLS or not"""

    def _set_csrf_cookie(self, request: HttpRequest, response: HttpResponse):
        if settings.CSRF_USE_SESSIONS:
            if request.session.get(CSRF_SESSION_KEY) != request.META["CSRF_COOKIE"]:
                request.session[CSRF_SESSION_KEY] = request.META["CSRF_COOKIE"]
        else:
            secure = SessionMiddleware.is_secure(request)
            response.set_cookie(
                settings.CSRF_COOKIE_NAME,
                request.META["CSRF_COOKIE"],
                max_age=settings.CSRF_COOKIE_AGE,
                domain=settings.CSRF_COOKIE_DOMAIN,
                path=settings.CSRF_COOKIE_PATH,
                secure=secure,
                httponly=settings.CSRF_COOKIE_HTTPONLY,
                samesite=settings.CSRF_COOKIE_SAMESITE,
            )
            # Set the Vary header since content varies with the CSRF cookie.
            patch_vary_headers(response, ("Cookie",))


class ClientIPMiddleware:
    """Set a "known-good" client IP on the request, by default based off of x-forwarded-for
    which is set by the go proxy, but also allowing the remote IP to be overridden by an outpost
    for protocols like LDAP"""

    get_response: Callable[[HttpRequest], HttpResponse]
    outpost_remote_ip_header = "HTTP_X_AUTHENTIK_REMOTE_IP"
    outpost_token_header = "HTTP_X_AUTHENTIK_OUTPOST_TOKEN"  # nosec
    default_ip = "255.255.255.255"

    request_attr_client_ip = "client_ip"
    request_attr_outpost_user = "outpost_user"

    def __init__(self, get_response: Callable[[HttpRequest], HttpResponse]):
        self.get_response = get_response

    def _get_client_ip_from_meta(self, meta: dict[str, Any]) -> str:
        """Attempt to get the client's IP by checking common HTTP Headers.
        Returns none if no IP Could be found

        No additional validation is done here as requests are expected to only arrive here
        via the go proxy, which deals with validating these headers for us"""
        headers = (
            "HTTP_X_FORWARDED_FOR",
            "REMOTE_ADDR",
        )
        for _header in headers:
            if _header in meta:
                ips: list[str] = meta.get(_header).split(",")
                return ips[0].strip()
        return self.default_ip

    # FIXME: this should probably not be in `root` but rather in a middleware in `outposts`
    # but for now it's fine
    def _get_outpost_override_ip(self, request: HttpRequest) -> Optional[str]:
        """Get the actual remote IP when set by an outpost. Only
        allowed when the request is authenticated, by an outpost internal service account"""
        if (
            self.outpost_remote_ip_header not in request.META
            or self.outpost_token_header not in request.META
        ):
            return None
        delegated_ip = request.META[self.outpost_remote_ip_header]
        token = (
            Token.filter_not_expired(
                key=request.META.get(self.outpost_token_header), intent=TokenIntents.INTENT_API
            )
            .select_related("user")
            .first()
        )
        if not token:
            LOGGER.warning("Attempted remote-ip override without token", delegated_ip=delegated_ip)
            return None
        user: User = token.user
        if user.type != UserTypes.INTERNAL_SERVICE_ACCOUNT:
            LOGGER.warning(
                "Remote-IP override: user doesn't have permission",
                user=user,
                delegated_ip=delegated_ip,
            )
            return None
        # Update sentry scope to include correct IP
        user = Hub.current.scope._user
        if not user:
            user = {}
        user["ip_address"] = delegated_ip
        Hub.current.scope.set_user(user)
        # Set the outpost service account on the request
        setattr(request, self.request_attr_outpost_user, user)
        return delegated_ip

    def _get_client_ip(self, request: Optional[HttpRequest]) -> str:
        """Attempt to get the client's IP by checking common HTTP Headers.
        Returns none if no IP Could be found"""
        if not request:
            return self.default_ip
        override = self._get_outpost_override_ip(request)
        if override:
            return override
        return self._get_client_ip_from_meta(request.META)

    @staticmethod
    def get_outpost_user(request: HttpRequest) -> Optional[User]:
        """Get outpost user that authenticated this request"""
        return getattr(request, ClientIPMiddleware.request_attr_outpost_user, None)

    @staticmethod
    def get_client_ip(request: HttpRequest) -> str:
        """Get correct client IP, including any overrides from outposts that
        have the permission to do so"""
        if request and not hasattr(request, ClientIPMiddleware.request_attr_client_ip):
            ClientIPMiddleware(lambda request: request).set_ip(request)
        return getattr(
            request, ClientIPMiddleware.request_attr_client_ip, ClientIPMiddleware.default_ip
        )

    def set_ip(self, request: HttpRequest):
        """Set the IP"""
        setattr(request, self.request_attr_client_ip, self._get_client_ip(request))

    def __call__(self, request: HttpRequest) -> HttpResponse:
        self.set_ip(request)
        return self.get_response(request)


class ChannelsLoggingMiddleware:
    """Logging middleware for channels"""

    def __init__(self, inner):
        self.inner = inner

    async def __call__(self, scope, receive, send):
        self.log(scope)
        return await self.inner(scope, receive, send)

    def log(self, scope: dict, **kwargs):
        """Log request"""
        headers = dict(scope.get("headers", {}))
        LOGGER.info(
            scope["path"],
            scheme="ws",
            remote=headers.get(b"x-forwarded-for", b"").decode(),
            user_agent=headers.get(b"user-agent", b"").decode(),
            **kwargs,
        )


class LoggingMiddleware:
    """Logger middleware"""

    get_response: Callable[[HttpRequest], HttpResponse]

    def __init__(self, get_response: Callable[[HttpRequest], HttpResponse]):
        self.get_response = get_response

    def __call__(self, request: HttpRequest) -> HttpResponse:
        start = default_timer()
        response = self.get_response(request)
        status_code = response.status_code
        kwargs = {
            "request_id": getattr(request, "request_id", None),
        }
        kwargs.update(getattr(response, "ak_context", {}))
        self.log(request, status_code, int((default_timer() - start) * 1000), **kwargs)
        return response

    def log(self, request: HttpRequest, status_code: int, runtime: int, **kwargs):
        """Log request"""
        LOGGER.info(
            request.get_full_path(),
            remote=ClientIPMiddleware.get_client_ip(request),
            method=request.method,
            scheme=request.scheme,
            status=status_code,
            runtime=runtime,
            user_agent=request.META.get("HTTP_USER_AGENT", ""),
            **kwargs,
        )<|MERGE_RESOLUTION|>--- conflicted
+++ resolved
@@ -1,9 +1,5 @@
-<<<<<<< HEAD
-"""Dynamically set SameSite depending on the upstream connection being TLS or not"""
-=======
 """Dynamically set SameSite depending if the upstream connection is TLS or not"""
 
->>>>>>> fbf06069
 from hashlib import sha512
 from time import time
 from timeit import default_timer
