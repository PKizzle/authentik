--- conflicted
+++ resolved
@@ -79,7 +79,6 @@
 
 ## Redis Settings
 
-<<<<<<< HEAD
 -   `AUTHENTIK_REDIS__URL`: Redis configuration URL
 -   `AUTHENTIK_REDIS__HOST`: Redis server host when not using configuration URL (deprecated)
 -   `AUTHENTIK_REDIS__PORT`: Redis server port when not using configuration URL (deprecated)
@@ -87,7 +86,8 @@
 -   `AUTHENTIK_REDIS__USERNAME`: Redis server username when not using configuration URL (deprecated)
 -   `AUTHENTIK_REDIS__PASSWORD`: Redis server password when not using configuration URL (deprecated)
 -   `AUTHENTIK_REDIS__TLS`: Redis server connection using TLS when not using configuration URL (deprecated)
--   `AUTHENTIK_REDIS__TLS_REQS`: Redis server TLS connection requirements when not using configuration URL (deprecated)
+-   `AUTHENTIK_REDIS__TLS_REQS`: Redis server TLS connection requirements when not using configuration URL. Defaults to `"none"`. Allowed values are `"none"` and `"required"`. (deprecated)
+-   `AUTHENTIK_REDIS__TLS_CA_CERT`: Path to the Redis server TLS CA root when not using configuration URL. Defaults to `null`. (deprecated)
 
     :::warning
     `AUTHENTIK_REDIS__URL` will replace all other Redis configuration options in the near future. Please make sure to update your configuration accordingly.
@@ -100,16 +100,6 @@
     For all available parameters please check out the `authentik/lib/utils/parser.py` and `internal/outpost/proxyv2/redisstore/parser.go` files.
     Redis cluster is currently not supported due to the lacking support in Celery's dependencies.
     :::
-=======
--   `AUTHENTIK_REDIS__HOST`: Redis server host when not using configuration URL
--   `AUTHENTIK_REDIS__PORT`: Redis server port when not using configuration URL
--   `AUTHENTIK_REDIS__DB`: Redis server database when not using configuration URL
--   `AUTHENTIK_REDIS__USERNAME`: Redis server username when not using configuration URL
--   `AUTHENTIK_REDIS__PASSWORD`: Redis server password when not using configuration URL
--   `AUTHENTIK_REDIS__TLS`: Redis server connection using TLS when not using configuration URL
--   `AUTHENTIK_REDIS__TLS_REQS`: Redis server TLS connection requirements when not using configuration URL. Defaults to `"none"`. Allowed values are `"none"` and `"required"`.
--   `AUTHENTIK_REDIS__TLS_CA_CERT`: Path to the Redis server TLS CA root when not using configuration URL. Defaults to `null`.
->>>>>>> 85594a11
 
 ## Result Backend Settings
 
