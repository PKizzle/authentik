--- conflicted
+++ resolved
@@ -21,13 +21,10 @@
         <a href="{% url 'passbook_admin:providers' %}">{% trans 'Providers' %}</a>
     </li>
     <li
-<<<<<<< HEAD
-=======
         class="{% is_active 'passbook_admin:property-mappings' 'passbook_admin:property-mapping-create' 'passbook_admin:property-mapping-update' 'passbook_admin:property-mapping-delete' %}">
         <a href="{% url 'passbook_admin:property-mappings' %}">{% trans 'Property Mappings' %}</a>
     </li>
     <li
->>>>>>> 5e11b668
         class="{% is_active 'passbook_admin:factors' 'passbook_admin:factor-create' 'passbook_admin:factor-update' 'passbook_admin:factor-delete' %}">
         <a href="{% url 'passbook_admin:factors' %}">{% trans 'Factors' %}</a>
     </li>
@@ -42,12 +39,9 @@
     <li class="{% is_active 'passbook_admin:users' 'passbook_admin:user-update' 'passbook_admin:user-delete' %}">
         <a href="{% url 'passbook_admin:users' %}">{% trans 'Users' %}</a>
     </li>
-<<<<<<< HEAD
     <li class="{% is_active 'passbook_admin:groups' 'passbook_admin:group-update' 'passbook_admin:group-delete' %}">
         <a href="{% url 'passbook_admin:groups' %}">{% trans 'Groups' %}</a>
     </li>
-=======
->>>>>>> 5e11b668
     <li class="{% is_active 'passbook_admin:audit-log' %}">
         <a href="{% url 'passbook_admin:audit-log' %}">{% trans 'Audit Log' %}</a>
     </li>
