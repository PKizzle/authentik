import {
    OAuthSource,
    SourcesApi,
    FlowsApi,
    UserMatchingModeEnum,
    OAuthSourceRequest,
    FlowsInstancesListDesignationEnum,
<<<<<<< HEAD
} from "@goauthentik/api";
=======
    SourceType,
} from "authentik-api";
>>>>>>> f95a7c26
import { t } from "@lingui/macro";
import { customElement, property } from "lit-element";
import { html, TemplateResult } from "lit-html";
import { DEFAULT_CONFIG } from "../../../api/Config";
import "../../../elements/forms/FormGroup";
import "../../../elements/forms/HorizontalFormElement";
import { ifDefined } from "lit-html/directives/if-defined";
import { until } from "lit-html/directives/until";
import { first } from "../../../utils";
import { ModelForm } from "../../../elements/forms/ModelForm";

@customElement("ak-source-oauth-form")
export class OAuthSourceForm extends ModelForm<OAuthSource, string> {
    loadInstance(pk: string): Promise<OAuthSource> {
        return new SourcesApi(DEFAULT_CONFIG)
            .sourcesOauthRetrieve({
                slug: pk,
            })
            .then((source) => {
                this.providerType = source.type;
                return source;
            });
    }

    _modelName?: string;

    @property()
    set modelName(v: string | undefined) {
        this._modelName = v;
        new SourcesApi(DEFAULT_CONFIG)
            .sourcesOauthSourceTypesList({
                name: v?.replace("oauthsource", ""),
            })
            .then((type) => {
                this.providerType = type[0];
            });
    }
    get modelName(): string | undefined {
        return this._modelName;
    }

    @property({ attribute: false })
    providerType?: SourceType;

    getSuccessMessage(): string {
        if (this.instance) {
            return t`Successfully updated source.`;
        } else {
            return t`Successfully created source.`;
        }
    }

    send = (data: OAuthSource): Promise<OAuthSource> => {
        data.providerType = this.providerType?.slug || "";
        if (this.instance?.slug) {
            return new SourcesApi(DEFAULT_CONFIG).sourcesOauthPartialUpdate({
                slug: this.instance.slug,
                patchedOAuthSourceRequest: data,
            });
        } else {
            return new SourcesApi(DEFAULT_CONFIG).sourcesOauthCreate({
                oAuthSourceRequest: data as unknown as OAuthSourceRequest,
            });
        }
    };

    renderUrlOptions(): TemplateResult {
        if (!this.providerType?.urlsCustomizable) {
            return html``;
        }
        return html` <ak-form-group>
            <span slot="header"> ${t`URL settings`} </span>
            <div slot="body" class="pf-c-form">
                <ak-form-element-horizontal
                    label=${t`Authorization URL`}
                    ?required=${true}
                    name="authorizationUrl"
                >
                    <input
                        type="text"
                        value="${first(
                            this.instance?.authorizationUrl,
                            this.providerType.authorizationUrl,
                        )}"
                        class="pf-c-form-control"
                        required
                    />
                    <p class="pf-c-form__helper-text">
                        ${t`URL the user is redirect to to consent the authorization.`}
                    </p>
                </ak-form-element-horizontal>
                <ak-form-element-horizontal
                    label=${t`Access token URL`}
                    ?required=${true}
                    name="accessTokenUrl"
                >
                    <input
                        type="text"
                        value="${first(
                            this.instance?.accessTokenUrl,
                            this.providerType.accessTokenUrl,
                        )}"
                        class="pf-c-form-control"
                        required
                    />
                    <p class="pf-c-form__helper-text">
                        ${t`URL used by authentik to retrieve tokens.`}
                    </p>
                </ak-form-element-horizontal>
                <ak-form-element-horizontal
                    label=${t`Profile URL`}
                    ?required=${true}
                    name="profileUrl"
                >
                    <input
                        type="text"
                        value="${first(this.instance?.profileUrl, this.providerType.profileUrl)}"
                        class="pf-c-form-control"
                        required
                    />
                    <p class="pf-c-form__helper-text">
                        ${t`URL used by authentik to get user information.`}
                    </p>
                </ak-form-element-horizontal>
                ${this.providerType.requestTokenUrl
                    ? html`<ak-form-element-horizontal
                          label=${t`Request token URL`}
                          name="requestTokenUrl"
                      >
                          <input
                              type="text"
                              value="${first(this.instance?.requestTokenUrl, "")}"
                              class="pf-c-form-control"
                          />
                          <p class="pf-c-form__helper-text">
                              ${t`URL used to request the initial token. This URL is only required for OAuth 1.`}
                          </p>
                      </ak-form-element-horizontal> `
                    : html``}
            </div>
        </ak-form-group>`;
    }

    renderForm(): TemplateResult {
        return html`<form class="pf-c-form pf-m-horizontal">
            <ak-form-element-horizontal label=${t`Name`} ?required=${true} name="name">
                <input
                    type="text"
                    value="${ifDefined(this.instance?.name)}"
                    class="pf-c-form-control"
                    required
                />
            </ak-form-element-horizontal>
            <ak-form-element-horizontal label=${t`Slug`} ?required=${true} name="slug">
                <input
                    type="text"
                    value="${ifDefined(this.instance?.slug)}"
                    class="pf-c-form-control"
                    required
                />
            </ak-form-element-horizontal>
            <ak-form-element-horizontal name="enabled">
                <div class="pf-c-check">
                    <input
                        type="checkbox"
                        class="pf-c-check__input"
                        ?checked=${first(this.instance?.enabled, true)}
                    />
                    <label class="pf-c-check__label"> ${t`Enabled`} </label>
                </div>
            </ak-form-element-horizontal>
            <ak-form-element-horizontal
                label=${t`User matching mode`}
                ?required=${true}
                name="userMatchingMode"
            >
                <select class="pf-c-form-control">
                    <option
                        value=${UserMatchingModeEnum.Identifier}
                        ?selected=${this.instance?.userMatchingMode ===
                        UserMatchingModeEnum.Identifier}
                    >
                        ${t`Link users on unique identifier`}
                    </option>
                    <option
                        value=${UserMatchingModeEnum.EmailLink}
                        ?selected=${this.instance?.userMatchingMode ===
                        UserMatchingModeEnum.EmailLink}
                    >
                        ${t`Link to a user with identical email address. Can have security implications when a source doesn't validate email addresses`}
                    </option>
                    <option
                        value=${UserMatchingModeEnum.EmailDeny}
                        ?selected=${this.instance?.userMatchingMode ===
                        UserMatchingModeEnum.EmailDeny}
                    >
                        ${t`Use the user's email address, but deny enrollment when the email address already exists.`}
                    </option>
                    <option
                        value=${UserMatchingModeEnum.UsernameLink}
                        ?selected=${this.instance?.userMatchingMode ===
                        UserMatchingModeEnum.UsernameLink}
                    >
                        ${t`Link to a user with identical username address. Can have security implications when a username is used with another source.`}
                    </option>
                    <option
                        value=${UserMatchingModeEnum.UsernameDeny}
                        ?selected=${this.instance?.userMatchingMode ===
                        UserMatchingModeEnum.UsernameDeny}
                    >
                        ${t`Use the user's username, but deny enrollment when the username already exists.`}
                    </option>
                </select>
            </ak-form-element-horizontal>

            <ak-form-group .expanded=${true}>
                <span slot="header"> ${t`Protocol settings`} </span>
                <div slot="body" class="pf-c-form">
                    <ak-form-element-horizontal
                        label=${t`Consumer key`}
                        ?required=${true}
                        name="consumerKey"
                    >
                        <input
                            type="text"
                            value="${ifDefined(this.instance?.consumerKey)}"
                            class="pf-c-form-control"
                            required
                        />
                    </ak-form-element-horizontal>
                    <ak-form-element-horizontal
                        label=${t`Consumer secret`}
                        ?required=${true}
                        ?writeOnly=${this.instance !== undefined}
                        name="consumerSecret"
                    >
                        <input type="text" value="" class="pf-c-form-control" required />
                    </ak-form-element-horizontal>
                </div>
            </ak-form-group>
            ${this.renderUrlOptions()}
            <ak-form-group>
                <span slot="header"> ${t`Flow settings`} </span>
                <div slot="body" class="pf-c-form">
                    <ak-form-element-horizontal
                        label=${t`Authentication flow`}
                        ?required=${true}
                        name="authenticationFlow"
                    >
                        <select class="pf-c-form-control">
                            ${until(
                                new FlowsApi(DEFAULT_CONFIG)
                                    .flowsInstancesList({
                                        ordering: "pk",
                                        designation:
                                            FlowsInstancesListDesignationEnum.Authentication,
                                    })
                                    .then((flows) => {
                                        return flows.results.map((flow) => {
                                            let selected =
                                                this.instance?.authenticationFlow === flow.pk;
                                            if (
                                                !this.instance?.pk &&
                                                !this.instance?.authenticationFlow &&
                                                flow.slug === "default-source-authentication"
                                            ) {
                                                selected = true;
                                            }
                                            return html`<option
                                                value=${ifDefined(flow.pk)}
                                                ?selected=${selected}
                                            >
                                                ${flow.name} (${flow.slug})
                                            </option>`;
                                        });
                                    }),
                                html`<option>${t`Loading...`}</option>`,
                            )}
                        </select>
                        <p class="pf-c-form__helper-text">
                            ${t`Flow to use when authenticating existing users.`}
                        </p>
                    </ak-form-element-horizontal>
                    <ak-form-element-horizontal
                        label=${t`Enrollment flow`}
                        ?required=${true}
                        name="enrollmentFlow"
                    >
                        <select class="pf-c-form-control">
                            ${until(
                                new FlowsApi(DEFAULT_CONFIG)
                                    .flowsInstancesList({
                                        ordering: "pk",
                                        designation: FlowsInstancesListDesignationEnum.Enrollment,
                                    })
                                    .then((flows) => {
                                        return flows.results.map((flow) => {
                                            let selected =
                                                this.instance?.enrollmentFlow === flow.pk;
                                            if (
                                                !this.instance?.pk &&
                                                !this.instance?.enrollmentFlow &&
                                                flow.slug === "default-source-enrollment"
                                            ) {
                                                selected = true;
                                            }
                                            return html`<option
                                                value=${ifDefined(flow.pk)}
                                                ?selected=${selected}
                                            >
                                                ${flow.name} (${flow.slug})
                                            </option>`;
                                        });
                                    }),
                                html`<option>${t`Loading...`}</option>`,
                            )}
                        </select>
                        <p class="pf-c-form__helper-text">
                            ${t`Flow to use when enrolling new users.`}
                        </p>
                    </ak-form-element-horizontal>
                </div>
            </ak-form-group>
        </form>`;
    }
}<|MERGE_RESOLUTION|>--- conflicted
+++ resolved
@@ -5,12 +5,8 @@
     UserMatchingModeEnum,
     OAuthSourceRequest,
     FlowsInstancesListDesignationEnum,
-<<<<<<< HEAD
+    SourceType,
 } from "@goauthentik/api";
-=======
-    SourceType,
-} from "authentik-api";
->>>>>>> f95a7c26
 import { t } from "@lingui/macro";
 import { customElement, property } from "lit-element";
 import { html, TemplateResult } from "lit-html";
