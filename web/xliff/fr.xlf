--- conflicted
+++ resolved
@@ -5435,21 +5435,12 @@
         
       </trans-unit>
       <trans-unit id="s2d5f69929bb7221d">
-<<<<<<< HEAD
-        <source><x id="0" equiv-text="${prompt.name}"/> ("<x id="1" equiv-text="${prompt.fieldKey}"/>", of type <x id="2" equiv-text="${prompt.promptType}"/>)</source>
-        <target>
-        <x id="0" equiv-text="${prompt.name}"/>("
-        <x id="1" equiv-text="${prompt.fieldKey}"/>", de type
-        <x id="2" equiv-text="${prompt.promptType}"/>)</target>
-
-=======
-        <source><x id="0" equiv-text="${prompt.name}"/> (&quot;<x id="1" equiv-text="${prompt.fieldKey}"/>&quot;, of type <x id="2" equiv-text="${prompt.type}"/>)</source>
+        <source><x id="0" equiv-text="${prompt.name}"/> (&quot;<x id="1" equiv-text="${prompt.fieldKey}"/>&quot;, of type <x id="2" equiv-text="${prompt.promptType}"/>)</source>
         <target>
         <x id="0" equiv-text="${prompt.name}"/>(&quot; 
         <x id="1" equiv-text="${prompt.fieldKey}"/>&quot;, de type 
-        <x id="2" equiv-text="${prompt.type}"/>)</target>
-        
->>>>>>> dd4e9030
+        <x id="2" equiv-text="${prompt.promptType}"/>)</target>
+        
       </trans-unit>
       <trans-unit id="s3b7b519444181264">
         <source>Validation Policies</source>
