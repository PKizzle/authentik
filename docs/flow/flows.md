--- conflicted
+++ resolved
@@ -2,11 +2,7 @@
 
 Flows are a method of describing a sequence of stages. A stage represents a single verification or logic step. They are used to authenticate users, enroll them, and more.
 
-<<<<<<< HEAD
-Upon Flow execution, a plan is generated, which contains all stages. This means upon execution, all attached policies are evaluated. This behaviour can be altered by enabling the **Re-evaluate Policies** option on the binding.
-=======
-Upon flow execution, a plan containing all stages is generated. This means that all attached policies are evaluated upon execution. This behaviour can be altered by enabling the `Re-evaluate Policies` option on the binding.
->>>>>>> c71b1500
+Upon flow execution, a plan containing all stages is generated. This means that all attached policies are evaluated upon execution. This behaviour can be altered by enabling the **Re-evaluate Policies** option on the binding.
 
 To determine which flow is linked, passbook searches all flows with the required designation and chooses the first instance the current user has access to.
 
@@ -32,36 +28,18 @@
 
 ### Enrollment
 
-<<<<<<< HEAD
-This designates a flow for enrollment. This flow can contain any amount of Prompt stages, E-Mail verification or Captchas. At the end to create the user, you can use the [**User Write**](stages/user_write.md) stage, which either updates the currently staged user, or if none exists, creates a new one.
+This designates a flow for enrollment. This flow can contain any amount of verification stages, such as [**email**](stages/email/index.md) or [**captcha**](stages/captcha/index.md). At the end, to create the user, you can use the [**user_write**](stages/user_write.md) stage, which either updates the currently staged user, or if none exists, creates a new one.
 
 ### Unenrollment
 
-This designates a flow for unenrollment. This flow can contain any amount of verification, like [**E-Mail**](stages/email/index.md) or [**Captcha**](stages/captcha/index.md). To finally delete the account, use the [**User Delete**](stages/user_delete.md) stage.
+This designates a flow for unenrollment. This flow can contain any amount of verification stages, such as [**email**](stages/email/index.md) or [**captcha**](stages/captcha/index.md). As a final stage, to delete the account, use the [**user_delete**](stages/user_delete.md) stage.
 
 ### Recovery
 
-This designates a flow for recovery. This flow normally contains an [**Identification**](stages/identification/index.md) stage to find the user. Then it can contain any amount of verification, like [**E-Mail**](stages/email/index.md) or [**Captcha**](stages/captcha/index.md).
-Afterwards, use the [**Prompt**](stages/prompt/index.md) stage to ask the user for a new password and use [**User Write**](stages/user_write.md) to update the password.
+This designates a flow for recovery. This flow normally contains an [**identification**](stages/identification/index.md) stage to find the user. It can also contain any amount of verification stages, such as [**email**](stages/email/index.md) or [**captcha**](stages/captcha/index.md).
+Afterwards, use the [**prompt**](stages/prompt/index.md) stage to ask the user for a new password and the [**user_write**](stages/user_write.md) stage to update the password.
 
 ### Change Password
 
-This designates a flow for password changing. This flow can contain any amount of verification, like [**E-Mail**](stages/email/index.md) or [**Captcha**](stages/captcha/index.md).
-Afterwards, use the [**Prompt**](stages/prompt/index.md) stage to ask the user for a new password and use [**User Write**](stages/user_write.md) to update the password.
-=======
-This designates a flow for enrollment. This flow can contain any amount of verification stages, such as email or captcha. At the end, to create the user, you can use the `user_write` stage, which either updates the currently staged user, or if none exists, creates a new one.
-
-### Unenrollment
-
-This designates a flow for unenrollment. This flow can contain any amount of verification stages, such as email or captcha. As a final stage, to delete the account, use the `user_delete` stage.
-
-### Recovery
-
-This designates a flow for recovery. This flow normally contains an `identification` stage to find the user. It can also contain any amount of verification stages, such as email or captcha.
-Afterwards, use the `prompt` stage to ask the user for a new password and the `user_write` stage to update the password.
-
-### Change Password
-
-This designates a flow for password changes. This flow can contain any amount of verification stages, such as email or captcha.
-Afterwards, use the `prompt` stage to ask the user for a new password and the `user_write` stage to update the password.
->>>>>>> c71b1500
+This designates a flow for password changes. This flow can contain any amount of verification stages, such as [**email**](stages/email/index.md) or [**captcha**](stages/captcha/index.md).
+Afterwards, use the [**prompt**](stages/prompt/index.md) stage to ask the user for a new password and the [**user_write**](stages/user_write.md) stage to update the password.